--- conflicted
+++ resolved
@@ -215,7 +215,6 @@
                                 }
 
     def canonical_dihedral(self, params, dihedral, direction='into'):
-<<<<<<< HEAD
 
         d_type = self.lookup_desmond_angles[dihedral.__class__]
         if d_type:
@@ -224,11 +223,8 @@
             loger.warn("WriteError: found unsupported dihedral type {0}".format(
                 dihedral.__class__.__name__))        
 
-=======
         pass
         
->>>>>>> e4cefb4c
-
     def __init__(self, infile, defines=None):
         """
         Initializes a DesmondParse object which serves to read in a CMS file
