import logging
from warnings import warn
import math
import numpy as np

import simtk.unit as units
from intermol.atom import Atom
from intermol.forces import *
import intermol.forces.forcefunctions as ff
from intermol.exceptions import (UnimplementedFunctional, UnsupportedFunctional,
                                 UnimplementedSetting, UnsupportedSetting,
                                 DesmondError, InterMolError)
from intermol.molecule import Molecule
from intermol.moleculetype import MoleculeType
from intermol.system import System
from intermol.desmond import cmap_parameters

#MRS for old desmond functionality
import re
import copy 


logger = logging.getLogger('InterMolLog')

ENGINE = 'desmond'


# driver helper functions
def load_desmond(cms_file):
    """Load a DESMOND input file into a 'System'

    Args:
        cms_file:
        include_dir:
    Returns:
        system:
    """
    parser = DesmondParser(cms_file)
    return parser.read()


def write_desmond(cms_file, system):
    """Unpacks a 'System' into a DESMOND input file

    Args:
        cms_file:
        system:
    """
    parser = DesmondParser(cms_file, system)
    return parser.write()


# parser helper functions
def end_header_section(blank_section, header, header_lines):
    if blank_section:
        header_lines = list()
        header_lines.append(header)
        header_lines.append('      :::\n')
    else:
        header_lines[0] = header
    return header_lines


def split_with_quotes(line):
    line = list(line)
    in_quotes = False
    for i, char in enumerate(line):
        if char == '"':
            in_quotes = not in_quotes
        if char == ' ' and in_quotes:
            line[i] = '_'

    space_split = "".join(line).split()
    for i, sub in enumerate(space_split):
        sub = sub.replace('"', '')
        space_split[i] = sub.replace('_', ' ')
    return space_split


def create_lookup(forward_dict):
    return dict((v, k) for k, v in forward_dict.items())


def create_type(forward_dict):
    return dict((k, eval(v.__name__ + 'Type')) for k, v in forward_dict.items())


class DesmondParser(object):
    """
    A class containing methods required to read in a Desmond CMS File
    """

    # 'lookup_*' is the inverse dictionary typically used for writing
    desmond_combination_rules = {'1': 'Multiply-C6C12',
                                 '2': 'Lorentz-Berthelot',
                                 '3': 'Multiply-Sigeps'
                                 }
    lookup_desmond_combination_rules = create_lookup(desmond_combination_rules)

    desmond_pairs = {'LJ12_6_SIG_EPSILON': LjSigepsPair,
                     'LJ': LjDefaultPair,
                     'COULOMB': LjDefaultPair
                     }
    lookup_desmond_pairs = create_lookup(desmond_pairs)  # not unique
    desmond_pair_types = create_type(desmond_pairs)
     
    desmond_bond_types = {'HARM_CONSTRAINED': HarmonicBondType,
                     'HARM': HarmonicBondType
                     }
    lookup_desmond_bond_types = {v: k for k, v in desmond_bond_types.items()}

    def canonical_bond(self, bond, params, direction='into', name=None):

        if direction == 'into':
            canonical_force_scale = self.canonical_force_scale_into
        else:
            canonical_force_scale = self.canonical_force_scale_from
            try:
                name = self.lookup_desmond_bond_types[bond.forcetype.__class__]  # check to make sure this OK given the c
            except:
                raise UnsupportedFunctional(bond, ENGINE)

        names = []
        paramlists = []

        if isinstance(bond.forcetype, (HarmonicBondType, HarmonicPotentialBondType)):
            if direction == 'into':
                bond.forcetype.k *= canonical_force_scale
                if name == 'HARM_CONSTRAINED':
                    bond.forcetype.c = True
                elif name == 'HARM':
                    bond.forcetype.c = False
                else:
                    warn("ReadError: Found unsupported bond in Desmond %s" % name)
                return bond

            else:
                params['k'] *= canonical_force_scale
                # harmonic potentials in Gromacs should be constrained (??: check what this means)
                name = 'HARM'
                if hasattr(bond.forcetype, 'c'):
                    if getattr(bond.forcetype, 'c') and not isinstance(bond.forcetype, HarmonicPotentialBondType):
                        name = 'HARM_CONSTRAINED'

                names.append(name)
                paramlists.append(params)
            return names, paramlists

    desmond_angles = {'HARM_CONSTRAINED': HarmonicAngle,
                      'HARM': HarmonicAngle,
                      'UB': UreyBradleyNoharmAngle
                      }

    lookup_desmond_angles = create_lookup(desmond_angles)
    desmond_angle_types = create_type(desmond_angles)

    def canonical_angle(self, angle, params, direction='into', name=None,
                        molecule_type=None):
        """
        Args:
            name:
            kwds:
            angle:
            direction: 'into' means into the canonical form, 'from' means from the
                        canonical form into Desmond
            current molecule type (would like to be able to get rid of this, but need it to search angles for now

        Returns:
            modified list of keywords and names
        """

        if direction == 'into':
            canonical_force_scale = self.canonical_force_scale_into
        else:
            # we'd like to automate this, but currently have to state explicitly.
            if angle.__class__ not in [HarmonicAngle, UreyBradleyAngle]:
               raise UnsupportedFunctional(angle, ENGINE)

            canonical_force_scale = self.canonical_force_scale_from
            phase = 'Write'

        names = []
        paramlists = []

        if angle.__class__ in [HarmonicAngle, UreyBradleyAngle, UreyBradleyNoharmAngle]:

            if direction == 'into':
                if angle.__class__ in [UreyBradleyAngle, UreyBradleyNoharmAngle]:
                    angle.kUB *=  canonical_force_scale
                if angle.__class__ in [UreyBradleyAngle, HarmonicAngle]:
                    angle.k *=  canonical_force_scale

                if name == 'HARM_CONSTRAINED':  # this needs to go first because HARM is a substring
                    angle.c = True
                elif name == 'HARM':
                    angle.c = False
            else:
                params['k'] = canonical_force_scale * params['k']
                name = 'HARM'
                if hasattr(angle,'c'):
                    if getattr(angle,'c'):
                        name = 'HARM_CONSTRAINED'

            if direction == 'into' and angle.__class__ in [UreyBradleyNoharmAngle,HarmonicAngle]:
                if angle.__class__ == UreyBradleyNoharmAngle:
                    # Urey-Bradley is implemented in DESMOND differently, with the
                    # terms implemented in a new angle term independent of the harmonic term.
                    # Instead, we will add everything together afterwards into a single term
                    angle = self.create_forcetype(UreyBradleyAngle,[angle.atom1,angle.atom2,angle.atom3],
                                                  [0,0,angle.r._value,angle.kUB._value]) # this seems kludgy
                    # next, find if we already have this angle somewhere
                    matched_angle = molecule_type.match_angles(angle)
                    if matched_angle:   # we found one, if false, we haven't seen it yet, we'll add later
                        if matched_angle.__class__ == HarmonicAngle:
                            angle.k = matched_angle.k
                            angle.theta = matched_angle.theta
                            molecule_type.angles.remove(matched_angle)
                elif angle.__class__ == HarmonicAngle:
                    matched_angle = molecule_type.match_angles(angle)
                    if matched_angle and matched_angle.__class__ == UreyBradleyAngle:
                        # just copy over the information into the old angle.
                        matched_angle.k = angle.k
                        matched_angle.theta = angle.theta
                        angle = None

            elif direction == 'from' and angle.__class__ in [UreyBradleyAngle]:
                params_harmpart = {k:v for (k,v) in params.items() if k in ['theta','k','c'] }
                names.append(name)
                paramlists.append(params_harmpart)
                name = 'UB'
                params['kUB'] *= canonical_force_scale
                params_ubpart = {k:v for (k,v) in params.items() if k in ['r','kUB'] }
                names.append(name)
                paramlists.append(params_ubpart)
            else:
                if direction == 'from':
                    names.append(name)
                    paramlists.append(params)

            if direction == 'into':
                return angle
            elif direction == 'from':
                return names, paramlists

        else:
            raise UnsupportedFunctional(angle, ENGINE)

    desmond_dihedrals = {'IMPROPER_HARM': ImproperHarmonicDihedral,
                         'PROPER_TRIG': TrigDihedral,
                         'IMPROPER_TRIG': TrigDihedral,
                         'OPLS_PROPER': TrigDihedral,
                         'OPLS_IMPROPER': TrigDihedral
                         }
    lookup_desmond_dihedrals = {TrigDihedral: 'PROPER_TRIG',
                                ImproperHarmonicDihedral: 'IMPROPER_HARM'
                                }

    lookup_desmond_dihedral = create_lookup(desmond_dihedrals)
    desmond_dihedral_types = create_type(desmond_dihedrals)

    def canonical_dihedral(self, dihedral, params, direction = 'into', name = None, molecule_type = None):

        if direction == 'into':
            canonical_force_scale = self.canonical_force_scale_into
            phase = 'Read'
        else:
            try:
                name = self.lookup_desmond_dihedrals[dihedral.__class__]
            except:
                raise UnsupportedFunctional(dihedral, ENGINE)

            canonical_force_scale = self.canonical_force_scale_from
            phase = 'Write'

        if dihedral.__class__ in [ImproperHarmonicDihedral, TrigDihedral]:

            if direction == 'into':
            #Improper Diehdral 2 ---NOT SURE ABOUT MULTIPLICITY

                if name == "IMPROPER_HARM":
                    dihedral.improper = True
                elif name == "PROPER_TRIG" or name == "IMPROPER_TRIG":
                    if name == "IMPROPER_TRIG":
                        dihedral.improper = True
                    else:
                        dihedral.improper = False
                elif name == "OPLS_PROPER" or name == "OPLS_IMPROPER":
                # OPLS_IMPROPER actually isn't any different from OPLS_PROPER
                    dihedral.improper = False
                try:
                    # we can have multiple parameters with DESMOND, and append if we do
                    dihedralmatch = molecule_type.match_dihedrals(dihedral)
                    # this will fail if it's the wrong type of dihedral
                    if dihedralmatch:
                        dihedralmatch.sum_parameters(dihedral)
                except Exception as e:
                    logger.exception(e)
                return dihedral

            else:
                names = []
                paramlists = []

                if dihedral.__class__ in [ImproperHarmonicDihedral]:
                    params['k'] = params['k'] * canonical_force_scale
                    name = 'IMPROPER_HARM'

                elif dihedral.__class__ in [TrigDihedral]:
                    name = 'PROPER_TRIG'
                    if hasattr(dihedral,'improper'):
                        if getattr(dihedral,'improper'):
                            name = 'IMPROPER_TRIG'

                names.append(name)
                paramlists.append(params)

            return names, paramlists

    def __init__(self, cms_file, system=None):
        """
        Initializes a DesmondParse object which serves to read in a CMS file
        into the abstract representation.

        Args:

        """

        self.cms_file = cms_file
        if not system:
            system = System()
        self.system = system

        self.vdwtypes = []

        self.viparr = 1
        self.fmct_blockpos = []
        self.atom_blockpos = []
        self.bond_blockpos = []
        self.ffio_blockpos = []

        self.paramlist = ff.build_paramlist('desmond')
        self.unitvars = ff.build_unitvars('desmond', self.paramlist)

        self.canonical_force_scale_into = 2.0
        self.canonical_force_scale_from = 0.5

        self.atom_col_vars = ['i_m_mmod_type',
                              'r_m_x_coord',
                              'r_m_y_coord',
                              'r_m_z_coord',
                              'i_m_residue_number',
                              's_m_pdb_residue_name',
                              'i_m_atomic_number',
                              's_m_pdb_atom_name',
                              's_m_atom_name',
                              'r_ffio_x_vel',
                              'r_ffio_y_vel',
                              'r_ffio_z_vel'
                              ]

        self.atom_box_vars = ['r_chorus_box_ax',
                              'r_chorus_box_ay',
                              'r_chorus_box_az',
                              'r_chorus_box_bx',
                              'r_chorus_box_by',
                              'r_chorus_box_bz',
                              'r_chorus_box_cx',
                              'r_chorus_box_cy',
                              'r_chorus_box_cz'
                              ]

    def get_parameter_list_from_kwds(self, force, kwds):
        return ff.get_parameter_list_from_kwds(force, kwds, self.paramlist)

    def get_parameter_list_from_force(self, force):
        return ff.get_parameter_list_from_force(force, self.paramlist)

    def get_parameter_kwds_from_force(self, force):
        return ff.get_parameter_kwds_from_force(force, self.get_parameter_list_from_force, self.paramlist)

    def create_kwd_dict(self, forcetype_object, values, optvalues = None):
        kwd = ff.create_kwd_dict(self.unitvars, self.paramlist, forcetype_object, values, optvalues = optvalues)
        return kwd

    def create_forcetype(self, forcetype_object, paramlist, values, optvalues = None):
        return forcetype_object(*paramlist, **self.create_kwd_dict(forcetype_object, values, optvalues))

    #LOAD FFIO BLOCKS IN FIRST (CONTAINS TOPOLOGY)
    def parse_ffio_block(self, start, end):
        """Read in a ffio_block that isn't ffio_ff and split it into the
        commands and the values.

        Lots of room for additional error checking here, such as whether each
        entry has the correct number of data values, whether they are the
        correct type, etc.
        """
        # scroll to the next ffio entry
        while 'ffio_' not in self.lines[start]:
            # this is not an ffio block! or, we have reached the end of the file
            if 'ffio_' not in self.lines[start]:
                start += 1
            if start >= end:
                return 'Done with ffio', 0, 0, 0, start

        #self.lines[start].split()[1]  # CTK: This line was not doing anything.

        # Get rid of whitespace, split on nonword.
        components = re.split('\W', self.lines[start].split()[0])
        ff_type = components[0]
        ff_number = int(components[1])
        i = start+1
        entry_data = []
        while ':::' not in self.lines[i]:
            entry_data.append(self.lines[i].split()[0])
            i += 1
        i += 1  # skip the separator we just found
        entry_values = []
        while ':::' not in self.lines[i]:
            if self.lines[i].strip():  # skip the blank spaces.
                entry_values.append(self.lines[i])
            i += 1
        while '}' not in self.lines[i]:  # wait until we hit an end to the block
            i += 1
        i += 1  # step past the end of the block

        return ff_type, ff_number, entry_data, entry_values, i

    def store_ffio_data(self, ff_type, ff_number, entry_data, entry_values):
        self.stored_ffio_data[ff_type] = dict()
        self.stored_ffio_data[ff_type]['ff_type'] = ff_type
        self.stored_ffio_data[ff_type]['ff_number'] = ff_number
        self.stored_ffio_data[ff_type]['entry_data'] = entry_data
        self.stored_ffio_data[ff_type]['entry_values'] = entry_values

    def retrieve_ffio_data(self, ff_type):
        return [self.stored_ffio_data[ff_type]['ff_number'],
                self.stored_ffio_data[ff_type]['entry_data'],
                self.stored_ffio_data[ff_type]['entry_values']
                ]

    def parse_vdwtypes(self, type, current_molecule_type):
        ff_number, entry_data, entry_values = self.retrieve_ffio_data(type)
        # molecule name is at sites, but vdwtypes come
        # before sites. So we store info in vdwtypes and
        # edit it later at sites. Eventually, we should
        # probably move to a model where we store sections
        # we can't use yet, and then process them in the
        # order we want.
        logger.debug("Parsing [ vdwtypes ] ...")

        for j in range(ff_number):
            self.vdwtypes.append(entry_values[j].split()[3:]) #THIS IS ASSUMING ALL VDWTYPES ARE STORED AS LJ12_6_SIG_EPSILON
            self.vdwtypeskeys.append(entry_values[j].split()[1])

    def parse_sites(self, type, molname, i, start):
        ff_number, entry_data, entry_values = self.retrieve_ffio_data(type)

        #correlate with atomtypes and atoms in GROMACS
        logger.debug("Parsing [ sites ] ...")

        #set indices to avoid continually calling list functions.
        ivdwtype = entry_data.index('s_ffio_vdwtype')+1
        icharge = entry_data.index('r_ffio_charge')+1
        imass = entry_data.index('r_ffio_mass')+1
        if 'i_ffio_resnr' in entry_data:
            iresnum = entry_data.index('i_ffio_resnr')+1
            iresidue = entry_data.index('s_ffio_residue')+1

        cgnr = 0
        # create the atom type container for the datax
        current_molecule_type = MoleculeType(name=molname)

        #PLACEHOLDER FOR NREXCL...WE NEED TO FIND OUT WHERE IT IS
        #MRS: basically, we have to figure out the furthest number of bonds out
        # to exclude OR explicitly set gromacs exclusions. Either should work.
        # for now, we'll go with the latter
        current_molecule_type.nrexcl = 0

        self.system.add_molecule_type(current_molecule_type)

        current_molecule = Molecule(name=molname)
        for j in range(ff_number):
            split = entry_values[j].split()
            if split[1] == "atom":
                if ('i_ffio_resnr' in entry_data):
                    atom = Atom(int(split[0]), split[ivdwtype],
                                int(split[iresnum]),
                                split[iresidue])
                else:
                    # No residuenr, means we will have identical atoms sharing this.
                    atom = Atom(int(split[0]), split[ivdwtype])

                atom.atomtype = (0, split[ivdwtype])
                atom.charge = (0, float(split[icharge])*units.elementary_charge)
                atom.mass = (0, float(split[imass]) * units.amu)
                stemp = float(self.vdwtypes[self.vdwtypeskeys.index(split[ivdwtype])][0]) * units.angstroms #was in angstroms
                etemp = float(self.vdwtypes[self.vdwtypeskeys.index(split[ivdwtype])][1]) * units.kilocalorie_per_mole #was in kilocal per mol
                atom.sigma = (0, stemp)
                atom.epsilon = (0, etemp)
                atom.cgnr = cgnr
                cgnr += 1

                newAtomType = None
                current_molecule.add_atom(atom)
                if not self.system._atomtypes.get(AbstractAtomType(atom.atomtype.get(0))): #if atomtype not in self.system, add it
                    if self.system.combination_rule == 'Multiply-C6C12':
                        sigma = (etemp/stemp)**(1/6)
                        epsilon = stemp /(4 * sigma**6)
                        newAtomType = AtomCType(split[ivdwtype],             #atomtype/name
                                      split[ivdwtype],                             #bondtype
                                      -1,                               #atomic_number
                                      float(split[imass]) * units.amu,      #mass
                                      float(split[icharge]) * units.elementary_charge,  #charge--NEED TO CONVERT TO ACTUAL UNIT
                                      'A',                             #pcharge...saw this in top--NEED TO CONVERT TO ACTUAL UNITS
                                      sigma * units.kilocalorie_per_mole * units.angstroms**(6),
                                      epsilon * units.kilocalorie_per_mole * units.angstroms**(12))
                    elif (self.system.combination_rule == 'Lorentz-Berthelot') or (self.system.combination_rule == 'Multiply-Sigeps'):
                        newAtomType = AtomSigepsType(split[ivdwtype], #atomtype/name
                                      split[ivdwtype],                 #bondtype
                                      -1,                   #atomic_number
                                      float(split[imass]) * units.amu,  #mass--NEED TO CONVERT TO ACTUAL UNITS
                                      float(split[icharge]) * units.elementary_charge,  #charge--NEED TO CONVERT TO ACTUAL UNIT
                                      'A',                  #pcharge...saw this in top--NEED TO CONVERT TO ACTUAL UNITS
                                      stemp,
                                      etemp)
                    self.system.add_atomtype(newAtomType)

        if len(self.atom_blockpos) > 1:  #LOADING M_ATOMS
            if self.atom_blockpos[0] < start:
                # generate the new molecules for this block; the number of molecules depends on
                # The number of molecules depends on the number of entries in ffio_sites (ff_number)
                new_molecules = self.loadMAtoms(self.lines, self.atom_blockpos[0], i, current_molecule, ff_number)
                self.atom_blockpos.pop(0)

        index = 0
        for molecule in new_molecules:
            self.system.add_molecule(molecule)
            # now construct an atomlist with all the atoms

            for atom in molecule.atoms:
                # does this need to be a deep copy?
                # tmpatom = copy.deepcopy(atom)
                #    tmpatom.index = index
                self.atomlist.append(atom)
                index +=1

        return self.system._molecule_types[molname]

    def parse_bonds(self, type, current_molecule_type, i, start):
        ff_number, entry_data, entry_values = self.retrieve_ffio_data(type)

        if len(self.bond_blockpos) > 1:  #LOADING M_BONDS
            if self.bond_blockpos[0] < start:
                for molecule in iter(current_molecule_type.molecules):
                    npermol = len(molecule.atoms)
                    break
                # of the parsers, this is the only one that uses 'lines'. Can we remove?
<<<<<<< HEAD
                current_molecule_type.bonds = self.loadMBonds(self.lines, self.b_blockpos[0], i, npermol)
                self.b_blockpos.pop(0)
=======
                current_molecule_type.bond_forces = self.loadMBonds(self.lines, self.bond_blockpos[0], i, npermol)
                self.bond_blockpos.pop(0)
>>>>>>> 936bfa0b

        logger.debug("Parsing [ bonds ]...")

        for j in range(ff_number):
            entries = entry_values[j].split()
            key = entries[3].upper()
            atoms = [int(x) for x in entries[1:3]]
            bondingtypes = [self.atomlist[atom-1].name for atom in atoms]
            atoms.extend(bondingtypes)

            params = [float(x) for x in entries[4:6]]
            new_bond = self.create_forcetype(self.desmond_bond_types[key], atoms, params)
            kwds = self.get_parameter_kwds_from_force(new_bond)
            new_bond = self.canonical_bond(new_bond, kwds, direction='into', name=key)

            #bond_type = self.desmond_bond_types[key](*bondingtypes, *params)

            # removing the placeholder from matoms (should be a better way to do this?)
            if new_bond:
                old_bond = current_molecule_type.match_bonds(new_bond)
                if old_bond:
                    new_bond.forcetype.order = old_bond.forcetype.order
                    current_molecule_type.bonds.remove(old_bond)
                current_molecule_type.bonds.add(new_bond)

    def parse_pairs(self, type, current_molecule_type):
        ff_number, entry_data, entry_values = self.retrieve_ffio_data(type)
        logger.debug("Parsing [ pairs ] ...")

        for j in range(ff_number):
            ljcorr = False
            coulcorr = False
            new_pair = None
            split = entry_values[j].split()
            atoms = [int(x) for x in split[1:3]]
            bondingtypes = [self.atomlist[atom-1].name for atom in atoms]
            params = atoms + bondingtypes
            key = split[3].upper()
            if key == "LJ12_6_SIG_EPSILON":
                new_pair = self.create_forcetype(LjSigepsPair, params, [float(x) for x in split[4:6]])
            elif key == "LJ" or key == "COULOMB":
                # I think we just need LjSigepsPair, not LjPair?
                new_pair = self.create_forcetype(LjDefaultPair, params, [0, 0])
                if key == "LJ":
                    ljcorr = float(split[4])
                    new_pair.scaleLJ = ljcorr
                elif key == "COULOMB":
                    coulcorr = float(split[4])
                    new_pair.scaleQQ = coulcorr
            else:
                warn("ReadError: didn't recognize type %s in line %s", split[3], entry_values[j])

            # now, we catch the matches and read them into a single potential
            pair_match = current_molecule_type.match_pairs(new_pair)
            if pair_match:  # we found a pair with the same atoms; let's insert or delete information as needed.
                remove_old = False
                remove_new = False
                if isinstance(new_pair, LjSigepsPair) and isinstance(pair_match, LjDefaultPair) and pair_match.scaleQQ:
                    #Need to add old scaleQQ to this new pair
                    new_pair.scaleQQ = pair_match.scaleQQ
                    remove_old = True
                elif isinstance(pair_match, LjSigepsPair) and isinstance(new_pair, LjDefaultPair) and new_pair.scaleQQ:
                    #Need to add the scaleQQ to the old pair
                    pair_match.scaleQQ = new_pair.scaleQQ
                    remove_new = True
                elif isinstance(new_pair,LjDefaultPair) and isinstance(pair_match,LjDefaultPair):
                    if pair_match.scaleQQ and not new_pair.scaleQQ:
                        new_pair.scaleQQ = pair_match.scaleQQ
                        remove_old = True
                    elif not pair_match.scaleQQ and new_pair.scaleQQ:
                        pair_match.scaleQQ = new_pair.scaleQQ
                        remove_new = True
                    if pair_match.scaleLJ and not new_pair.scaleLJ:
                        new_pair.scaleLJ = pair_match.scaleLJ
                        remove_new = True
                    elif not pair_match.scaleLJ and new_pair.scaleLJ:
                        pair_match.scaleLJ = new_pair.scaleLJ
                        remove_old = True

                if remove_old:
                    current_molecule_type.pair_forces.remove(pair_match)
                if remove_new:
                    new_pair = None

            if coulcorr:
                self.system.coulomb_correction = coulcorr  # need this for gromacs to have the global declared
                #If we have difference between global and local, catch in gromacs.

            if ljcorr:
                self.system.lj_correction = ljcorr  # need this for gromacs to have the global declared
                #If we have difference between global and local, catch in gromacs.

            if new_pair:
                current_molecule_type.pair_forces.add(new_pair)
                # IMPORTANT: we are going to assume that all pairs are both LJ and COUL.
                # if COUL is not included, then it is because the charges are zero, and they will give the
                # same energy.  This could eventually be improved by checking versus the sites.

    def parse_angles(self, type, current_molecule_type):
        ff_number, entry_data, entry_values = self.retrieve_ffio_data(type)

        logger.debug("Parsing [ angles ] ...")
        for j in range(ff_number):
            split = entry_values[j].split()
            key = split[4].upper()
            atoms = [int(x) for x in split[1:4]]
            bondingtypes = [self.atomlist[atom-1].name for atom in atoms]
            atoms.extend(bondingtypes)
            kwds = [float(x) for x in split[5:7]]
            new_angle = self.create_forcetype(self.desmond_angles[key], atoms, kwds)
            kwds = self.get_parameter_kwds_from_force(new_angle)
            new_angle = self.canonical_angle(new_angle, kwds, direction = 'into', name = key,
                                             molecule_type = current_molecule_type)

            if new_angle:
                current_molecule_type.angles.add(new_angle)

    def parse_dihedrals(self, type, current_molecule_type):
        ff_number, entry_data, entry_values = self.retrieve_ffio_data(type)
        logger.debug("Parsing [ dihedrals ] ...")

        for j in range(ff_number):
            split = entry_values[j].split()
            new_dihedral = None
            dihedral_type = None
            atoms = [int(x) for x in split[1:5]]
            bondingtypes = [self.atomlist[atom-1].name for atom in atoms]
            key = split[5].upper()
            atoms.extend(bondingtypes)
            # not sure how to put the following lines in canonical, since it expects keywords,
            # not strings of variable length.  will have to fix later.

            if key == "IMPROPER_HARM":
                kwds = [float(split[6]), 2*float(split[7])]
            elif key == "PROPER_TRIG" or key == "IMPROPER_TRIG":
                kwds = [float(x) for x in split[6:14]]
            elif key == "OPLS_PROPER" or key == "OPLS_IMPROPER":
                # next 3 lines definitely not the right way to do it.
                opls_kwds = {key: value for key, value in zip("c1 c2 c3 c4".split(), [units.kilocalorie_per_mole * float(s) for s in split[7:11]])}
                opls_kwds = convert_dihedral_from_fourier_to_trig(opls_kwds)
                kwds = np.zeros(8) # will fill this in later.
            new_dihedral = self.create_forcetype(self.desmond_dihedrals[key], atoms, kwds)
            # really should be some way to get rid of this code below
            if key == "OPLS_PROPER" or key == "OPLS_IMPROPER":
                for key in opls_kwds.keys():
                    setattr(new_dihedral,key,opls_kwds[key])
            # really should be some way to get rid of this code above
            kwds = self.get_parameter_kwds_from_force(new_dihedral)
            new_dihedral = self.canonical_dihedral(new_dihedral, kwds, direction = 'into', name = key,
                                                   molecule_type = current_molecule_type)

            if new_dihedral:
                current_molecule_type.dihedrals.add(new_dihedral)

    def parse_torsion_torsion(self, type, current_molecule_type):
        ff_number, entry_data, entry_values = self.retrieve_ffio_data(type)
        logger.debug("Parsing [ torsion-torsion ] ...")
        for j in range(ff_number):
            split = entry_values[j].split()
            new_torsiontorsion = None
            key = split[9].upper()
            if key == "CMAP":
                # we shouldn't need to try/accept because there are no units.
                new_torsiontorsion = TorsionTorsionCMAP(int(split[1]),
                                                        int(split[2]),
                                                        int(split[3]),
                                                        int(split[4]),
                                                        int(split[5]),
                                                        int(split[6]),
                                                        int(split[7]),
                                                        int(split[8]),
                                                        'cmap',
                                                        int(split[10]))
            else:
                warn("ReadError: found unsupported torsion-torsion type in: %s" % entry_values[j])
            if new_torsiontorsion:
                current_molecule_type.torsiontorsion_forces.add(new_torsiontorsion)

    def parse_exclusions(self, type, current_molecule_type):
        ff_number, entry_data, entry_values = self.retrieve_ffio_data(type)
        logger.debug("Parsing [ exclusions ] ...")
        for j in range(ff_number):
            temp = entry_values[j].split()
            temp.remove(temp[0])
            current_molecule_type.exclusions.add(tuple([int(x) for x in temp]))

    def parse_restraints(self, type, current_molecule_type):
        ff_number, entry_data, entry_values = self.retrive_ffio_data(type)
        logger.debug("Warning: Parsing [ restraints] not yet implemented")

    def parse_constraints(self, type, current_molecule_type):
        ff_number, entry_data, entry_values = self.retrieve_ffio_data(type)
        logger.debug("Parsing [ constraints ] ...")
        ctype = 1
        funct_pos = 0
        atompos = [] #position of atoms in constraints; spread all over the place
        lenpos = [] #position of atom length; spread all over the place
        tempatom = []
        templength = []
        templen = 0
        for j in range(len(entry_data)):
            if entry_data[j] == 's_ffio_funct':
                funct_pos = ctype
            elif 'i_ffio' in entry_data[j]:
                atompos.append(ctype)
            elif 'r_ffio' in entry_data[j]:
                lenpos.append(ctype)
            ctype+=1

        for j in range(ff_number):
            # water constraints actually get written to rigidwater (i.e. settles) constraints.

            if 'HOH' in entry_values[j] or 'AH' in entry_values[j]:
                split = entry_values[j].split()
                tempatom = []
                templength = []
                for a in atompos:
                    if not '<>' in split[a]:
                        tempatom.append(int(split[a]))
                    else:
                        tempatom.append(None)
                for l in lenpos:
                    if not '<>' in split[l]:
                        if 'AH' in entry_values[j]:
                            templength.append(float(split[l])*units.angstroms) # Check units?
                    else:
                        templength.append(None*units.angstroms)

                type = split[funct_pos]
                if 'HOH' in type:
                    dHH = float(split[6])
                    if dHH != float(split[7]):
                        logger.debug("Warning: second length in a rigid water specification (%s) is not the same as the first (%s)" % (split[6],split[7]))
                    angle = float(split[5])/(180/math.pi)
                    dOH = 2*dHH*math.sin(angle/2)
                    params = [int(split[1]), int(split[2]), int(split[3]), dOH*units.angstroms, dHH*units.angstroms]
                    new_rigidwater = RigidWater(*params)
                    if new_rigidwater:
                        current_molecule_type.rigidwaters.add(new_rigidwater)

                elif 'AH' in type:
                    templen = int(list(type)[-1])
                    params = [tempatom[0], tempatom[1], templength[0], type]
                    for t in range(2,templen+1):
                        params.extend([tempatom[t],templength[t-1]])
                    new_constraint = Constraint(*params)
                    if new_constraint:
                        current_molecule_type.constraints.add(new_constraint)
            else:
                warn("ReadError: found unsupported constraint type %s" % (entry_values[j]))

    def load_ffio_block(self, molname, start, end):

#        Loading in ffio blocks from Desmond format
#        Args:
#            molname: name of current molecule
#            start: beginning of where ffio_ff starts for each molecule
#            end: ending of where ffio_ff ends for each molecule

        i = start
        j = start

        self.stored_ffio_types = []  # a list of stored ffio_type to keep track
                              # of the ordering later
        self.stored_ffio_data = {}  # dictionary of stored ffio_entries

        self.vdwtypeskeys = []

        split = []
        constraints = []
        temp = []

        current_molecule_type = None

        #There are several sections which require sites information to
        #process.  We keep a flag for this so that we are aware when
        #we have seen the sites
        bPreambleRead = False

        namecol = 0
        combrcol = 0
        vdwtypercol = 0

        #DEFAULT VALUES WHEN CONVERTING TO GROMACS
        self.system.nonbonded_function = 1
        self.system.genpairs = 'yes'

        logger.debug('Parsing [ molecule %s ]'%(molname))
        logger.debug('Parsing [ ffio ]')

        while i < end:
            if not bPreambleRead:
                # read the first section for the forces field info
                while not (':::' in self.lines[i]):
                    if 's_ffio_name' in self.lines[i]:
                        namecol = i-start-1
                    elif 's_ffio_comb_rule' in self.lines[i]:
                        combrcol = i-start-1
                    elif 's_ffio_vdw_func' in self.lines[i]:
                        vdwtypercol = i-start-1
                    i += 1
                i += 1 # skip the ':::'
                # figure out combination rule
                combrule = self.lines[i+combrcol].upper()
                if "ARITHMETIC/GEOMETRIC" in combrule:
                    self.system.combination_rule = 'Lorentz-Berthelot'
                elif "GEOMETRIC" in combrule:
                    self.system.combination_rule = 'Multiply-Sigeps'
                elif "LJ12_6_C6C12" in combrule:
                    self.system.combination_rule = 'Multiply-C6C12'
                if vdwtypercol > 0:
                    vdwrule = self.lines[i+vdwtypercol]
                # MISSING: need to identify vdw rule here -- currently assuming LJ12_6_sig_epsilon!

                # skip to the next ffio entry
                while not ("ffio" in self.lines[i]):
                    i += 1
                bPreambleRead = True

            ff_type, ff_number, entry_data, entry_values, i = self.parse_ffio_block(i, end)
            self.stored_ffio_types.append(ff_type)
            self.store_ffio_data(ff_type,ff_number, entry_data, entry_values)

        # Reorder so 'vdwtypes' is first, then 'sites'.  Could eventually get some simplification
        # by putting sites first, but too much rewriting for now.

        self.stored_ffio_types.insert(0, self.stored_ffio_types.pop(self.stored_ffio_types.index('ffio_sites')))
        self.stored_ffio_types.insert(0, self.stored_ffio_types.pop(self.stored_ffio_types.index('ffio_vdwtypes')))

        # now process all the data
        for type in self.stored_ffio_types:
            if type in self.sysDirective:
                params = [type]
                if type == 'ffio_sites':
                    params += [molname, i, start]
                else:
                    params += [current_molecule_type]
                    if type == 'ffio_bonds':
                        params += [i, start]
                if type == 'ffio_sites':
                    current_molecule_type = self.sysDirective[type](*params)
                else:
                    self.sysDirective[type](*params)
            elif type == 'Done with ffio':
                continue
            else:
                while '}' not in self.lines[i]:
                    i += 1   # not the most robust if there is nesting in a particular pattern

    def loadMBonds(self, lines, start, end, npermol):
        """Adds new bonds for each molecule in System.


        Parameters
        ----------
        lines: list
            All data in CMS format.
        start:
            Beginning of where m_bonds starts for each molecule.
        end:
            Ending of where m_bondsends for each molecule.
        """
        logger.debug("Parsing [ m_bonds ] ...")
        bg = False
        i = start
        bonds = set()
        while i < end:
            if ':::' in lines[i]:
                if bg:
                    break
                else:
                    bg = True
                    i+=1
            if bg:
                split = lines[i].split()
                atomi = int(split[1])
                atomj = int(split[2])
                bondingtypei = self.atomlist[atomi-1].name
                bondingtypej = self.atomlist[atomj-1].name
                params = [atomi, atomj, bondingtypei, bondingtypej]
                if atomi > npermol:  # we've collected the number of atoms per molecule.  Exit.
                    break
                order = int(split[3])
                kwd = [0, 0]
                optkwd = {'order': order, 'c': False}
                new_bond = self.create_forcetype(HarmonicBond, params, kwd, optkwd)
                bonds.add(new_bond)
            i += 1

        return bonds

    def loadMAtoms(self, lines, start, end, currentMolecule, slength):
        """Adds positions and such to atoms in each molecule in System.

        Parameters
        ----------
        lines: list
            All data in CMS format.
        start:
            Beginning of where m_bonds starts for each molecule.
        end:
            Ending of where m_bondsends for each molecule.
        currentMolecule:

        slength:
            Number of unique atoms in m_atoms, used to calculate repetitions.
        """

        logger.debug("Parsing [ m_atom ] ...")
        i = start

        bg = False
        pdbaname = ""
        aname = ""

        mult = int(re.split('\W',lines[start].split()[0])[1])/slength

        cols = dict()
        while i < end:
            if ':::' in lines[i]:
                i+=1
                break
            else:
                if 'First column' in lines[i]:
                    start += 1
                for c in self.atom_col_vars:
                    if c in lines[i]:
                        logger.debug("   Parsing [ %s ] ..." % c)
                        cols[c] = i - start
                        break
            i+=1

        atom = None

        newMoleculeAtoms = []
        j = 0
        logger.debug("   Parsing atoms...")

        molecules = []
        while j < mult:
            newMolecule = copy.deepcopy(currentMolecule)
            for atom in newMolecule.atoms:
                if ':::' in lines[i]:
                    break
                else:
                    aline = split_with_quotes(lines[i])
                    atom.residue_index = int(aline[cols['i_m_residue_number']])
                    atom.residue_name = aline[cols['s_m_pdb_residue_name']].strip()
                    try:
                        atom.atomic_number = int(aline[cols['i_m_atomic_number']])
                    except Exception as e:
                        logger.exception(e) # EDZ: just pass statement before, now exception is recorded, but supressed

                    atom.position = [float(aline[cols['r_m_x_coord']]) * units.angstroms,
                                     float(aline[cols['r_m_y_coord']]) * units.angstroms,
                                     float(aline[cols['r_m_z_coord']]) * units.angstroms]
                    atom.velocity = [0.0 * units.angstroms * units.picoseconds**(-1),
                                     0.0 * units.angstroms * units.picoseconds**(-1),
                                     0.0 * units.angstroms * units.picoseconds**(-1)]
                    if 'r_ffio_x_vel' in cols:
                        atom.velocity[0] = float(aline[cols['r_ffio_x_vel']]) * units.angstroms * units.picoseconds**(-1)
                    if 'r_ffio_y_vel' in cols:
                        atom.velocity[1] = float(aline[cols['r_ffio_y_vel']]) * units.angstroms * units.picoseconds**(-1)
                    if 'r_ffio_z_vel' in cols:
                        atom.velocity[2] = float(aline[cols['r_ffio_z_vel']]) * units.angstroms * units.picoseconds**(-1)

                    if 's_m_pdb_atom_name' in cols:
                        pdbaname = aline[cols['s_m_pdb_atom_name']].strip()
                    if 's_m_atom_name' in cols:
                        aname = aline[cols['s_m_atom_name']].strip()
                    if re.match('$^',pdbaname) and not re.match('$^',aname):
                        atom.name = aname
                    elif re.match('$^',aname) and not re.match('$^',pdbaname):
                        atom.name = pdbaname
                    elif re.search("\d+",pdbaname) and not re.search("\d+",aname):
                        if re.search("\D+",pdbaname) and re.search("\w+",pdbaname):
                            atom.name = pdbaname
                        else:
                            atom.name = aname
                    elif re.search("\d+",aname) and not re.search("\d+",pdbaname):
                        if re.search("\D+",aname) and re.search("\w+",aname):
                            atom.name = aname
                        else:
                            atom.name = pdbaname
                    elif re.match('$^',pdbaname) and re.match('$^',aname):
                        atom.name = "None"
                    else:
                        atom.name = aname  #doesn't matter which we choose, so we'll go with atom name instead of pdb
                    i+=1

            molecules.append(newMolecule)
            j+=1

        return molecules


    def load_box_vector(self, lines, start, end):

#       Loading Box Vector
#       Create a Box Vector to load into the System
#        Args:
#            lines: all the lines of the file stored in an array
#            start: starting position
#            end: ending position

        v = np.zeros([3, 3]) * units.angstroms
        for i, line in enumerate(lines[start:end]):
            if self.atom_box_vars[0] in line:
                startboxlabel = i
            if ':::' in line:
                endlabel = i + start
                break
        startbox = startboxlabel + endlabel

        for nvec, line in enumerate(lines[startbox:startbox + 9]):
            j = nvec // 3
            k = nvec % 3
            v[j, k] = float(line.strip()) * units.angstrom

        self.system.box_vector = v

    def read(self):

#        Load in data from file
#       Read data in Desmond format
#        Args:

        molnames = []
        fl = open(self.cms_file, 'r')
        self.lines = list(fl)
        fl.close()
        i=0
        j=0

        self.atomtypes = dict()

        self.atomlist = []

        # figure out on which lines the different blocks begin and end.
        for line in self.lines:
            if 'f_m_ct' in line:
                if j > 0:
                    self.fmct_blockpos.append(i)
                j+=1
            if 'm_atom' in line and not (('i_m' in line) or ('s_m' in line)):
                if j > 1:
                    self.atom_blockpos.append(i)
                j+=1
            if 'm_bond' in line:
                if j > 2:
                    self.bond_blockpos.append(i)
                j+=1
            if 'ffio_ff' in line:
                if j > 2:
                    self.ffio_blockpos.append(i)
                j+=1
            i+=1
        i-=1

        self.fmct_blockpos.append(i)
        self.atom_blockpos.append(i)
        self.bond_blockpos.append(i)
        self.ffio_blockpos.append(i)

        self.sysDirective = {'ffio_vdwtypes': self.parse_vdwtypes,
                             'ffio_sites': self.parse_sites,
                             'ffio_bonds': self.parse_bonds,
                             'ffio_pairs': self.parse_pairs,
                             'ffio_angles': self.parse_angles,
                             'ffio_dihedrals': self.parse_dihedrals,
                             'ffio_torsion_torsion': self.parse_torsion_torsion,
                             'ffio_constraints': self.parse_constraints,
                             'ffio_exclusions': self.parse_exclusions,
                             'ffio_restraints': self.parse_restraints
                             }

        #LOADING Ffio blocks
        logger.debug("Reading ffio block...")
        #MRS: warning -- currently no check to avoid duplicated molecule names. Investigate.
        i = 0
        j = 0
        while i < (len(self.ffio_blockpos)-1):
            j = self.fmct_blockpos[i]
            while ':::' not in self.lines[j]:
                j+=1
            # make sure we have reasonable molecular names.
            molname = self.lines[j+1].strip()
            molname = molname.replace("\"","")  # get rid of quotation marks so we can find unique names
            if molname == "":
                molname = "Molecule_"+str(len(molnames)+1)
            molnames.append(molname)
            self.load_ffio_block(molname, self.ffio_blockpos[i], self.fmct_blockpos[i+1]-1)
            i+=1
        i = 0

        #LOAD RAW BOX VECTOR-Same throughout cms

        logger.debug("Reading Box Vector...")
        self.load_box_vector(self.lines, self.fmct_blockpos[0], self.atom_blockpos[0])

        return self.system

    def write_vdwtypes_and_sites(self, molecule):

        #-ADDING VDWTYPES AND SITES
        i = 0
        sites = []
        sig = None
        ep = None
        stemp = None
        etemp = None
        combrule = self.system.combination_rule
        for atom in molecule.atoms:
            i+=1
            if atom.residue_index:
                sites.append(' %3d %5s %9.8f %9.8f %2s %1d %4s\n' % (
                        i, 'atom',
                        atom._charge[0].value_in_unit(units.elementary_charge),
                        atom._mass[0].value_in_unit(units.atomic_mass_unit),
                        atom.atomtype[0], atom.residue_index, atom.residue_name))
            else:
                sites.append(' %3d %5s %9.8f %9.8f %2s\n' % (
                        i, 'atom',
                        atom._charge[0].value_in_unit(units.elementary_charge),
                        atom._mass[0].value_in_unit(units.atomic_mass_unit),
                        atom.atomtype[0]))

            sig = float(atom.sigma[0].value_in_unit(units.angstroms))
            ep = float(atom.epsilon[0].value_in_unit(units.kilocalorie_per_mole))
            if combrule == 'Multiply-C6C12':   #MRS: seems like this should be automated more?
                stemp = ep * (4 * (sig**6))
                etemp = stemp * (sig**6)
            elif combrule in ['Lorentz-Berthelot','Multiply-Sigeps']:
                stemp = sig
                etemp = ep
            if ' %2s %18s %8.8f %8.8f\n' % (atom.atomtype[0], "LJ12_6_sig_epsilon", float(stemp), float(etemp)) not in self.vdwtypes:
                self.vdwtypes.append(' %2s %18s %8.8f %8.8f\n' % (atom.atomtype[0], "LJ12_6_sig_epsilon", float(stemp), float(etemp)))

        lines = []
        logger.debug("   -Writing vdwtypes...")
        lines.append("    ffio_vdwtypes[%d] {\n"%(len(self.vdwtypes)))
        lines.append("      s_ffio_name\n")
        lines.append("      s_ffio_funct\n")
        lines.append("      r_ffio_c1\n")
        lines.append("      r_ffio_c2\n")
        lines.append("      :::\n")
        i = 0
        for v in self.vdwtypes:
            i+=1
            lines.append('      %d%2s'%(i,v))
        lines.append("      :::\n")
        lines.append("    }\n")

        logger.debug("   -Writing sites...")
        lines.append("    ffio_sites[%d] {\n"%(len(sites)))
        lines.append("      s_ffio_type\n")
        lines.append("      r_ffio_charge\n")
        lines.append("      r_ffio_mass\n")
        lines.append("      s_ffio_vdwtype\n")
        if len(sites[0].split()) > 5:   # fix this to explicitly ask if resnr is in here rather than length
            lines.append("      i_ffio_resnr\n")
            lines.append("      s_ffio_residue\n")
        lines.append("      :::\n")
        for s in sites:
            lines.append('   %s'%(s))

        lines.append("      :::\n")
        lines.append("    }\n")

        return lines

    def write_bonds(self, moleculetype):

        logger.debug("   -Writing bonds...")

        dlines = list()
        hlines = list()
        hlines.append('ffio_bonds_placeholder\n')
        hlines.append("      i_ffio_ai\n")
        hlines.append("      i_ffio_aj\n")
        hlines.append("      s_ffio_funct\n")
        hlines.append("      r_ffio_c1\n")
        hlines.append("      r_ffio_c2\n")
        hlines.append("      :::\n")

        i = 0
        bondlist = sorted(list(moleculetype.bonds), key=lambda x: (x.atom1, x.atom2))
        for bond in bondlist:
            atoms = [bond.atom1, bond.atom2]
            kwds = self.get_parameter_kwds_from_force(bond)
            names, paramlists = self.canonical_bond(bond, kwds, direction = 'from')
            # could in general return multiple types and paramlists
            for nbond, name in enumerate(names):
                i += 1
                converted_bond = self.desmond_bond_types[name](*atoms, **paramlists[nbond])
                line = '      %d %d %d %s' % (i, atoms[0], atoms[1], name)
                bond_params = self.get_parameter_list_from_force(converted_bond)
                param_units = self.unitvars[converted_bond.__class__.__name__]
                for param, param_unit in zip(bond_params, param_units):
                    line += " %15.8f" % (param.value_in_unit(param_unit))
                line += '\n'
                dlines.append(line)
        header = "    ffio_bonds[%d] {\n" % i
        hlines = end_header_section(i == 0, header, hlines)

        dlines.append("      :::\n")
        dlines.append("    }\n")
        hlines.extend(dlines)
        return hlines

    def write_angles(self, moleculetype):
        #-ADDING ANGLES
        logger.debug("   -Writing angles...")

        dlines = list()
        hlines = list()
        hlines.append("    ffio_angles_placeholder\n")
        hlines.append("      i_ffio_ai\n")
        hlines.append("      i_ffio_aj\n")
        hlines.append("      i_ffio_ak\n")
        hlines.append("      s_ffio_funct\n")
        hlines.append("      r_ffio_c1\n")
        hlines.append("      r_ffio_c2\n")
        hlines.append("      :::\n")

        i = 0
        anglelist = sorted(list(moleculetype.angles), key=lambda x: (x.atom1,x.atom2,x.atom3))
        for angle in anglelist:
            atoms = [angle.atom1,angle.atom2,angle.atom3]
            kwds = self.get_parameter_kwds_from_force(angle)
            names, paramlists = self.canonical_angle(angle, kwds, direction = 'from')
            # could return multiple names and kwd lists
            for nangle, name in enumerate(names):
                i+=1
                converted_angle = self.desmond_angles[name](*atoms, **paramlists[nangle])
                line = '      %d %d %d %d %s' % (i, atoms[0], atoms[1], atoms[2], name)
                angle_params = self.get_parameter_list_from_force(converted_angle)
                param_units = self.unitvars[converted_angle.__class__.__name__]
                for param, param_unit in zip(angle_params, param_units):
                    line += " %15.8f" % (param.value_in_unit(param_unit))
                line += '\n'
                dlines.append(line)

        header = "    ffio_angles[%d] {\n" % (i)
        hlines = end_header_section(i==0,header,hlines)

        dlines.append("      :::\n")
        dlines.append("    }\n")
        hlines.extend(dlines)
        return hlines

    def write_dihedrals(self, moleculetype):
        #-ADDING DIHEDRALS
        logger.debug("   -Writing dihedrals...")
        dlines = list()
        hlines = list()
        hlines.append("    ffio_dihedrals_placeholder\n")
        hlines.append("      i_ffio_ai\n")
        hlines.append("      i_ffio_aj\n")
        hlines.append("      i_ffio_ak\n")
        hlines.append("      i_ffio_al\n")
        hlines.append("      s_ffio_funct\n")
        # we assume the maximum number of dihedral terms

        hmax = 8
        # assume the maximum number of dihedral terms (8) to simplify things for now
        for ih in range(hmax):
            hlines.append("      r_ffio_c%d\n" %(ih))
        hlines.append("      :::\n")

        i = 0
        #sorting by first index
        dihedrallist = sorted(list(moleculetype.dihedrals), key=lambda x: (x.atom1, x.atom2, x.atom3, x.atom4))
        # first, identify the number of terms we will print
        for dihedral in dihedrallist:
            atoms = [dihedral.atom1,dihedral.atom2,dihedral.atom3,dihedral.atom4]
            kwds = self.get_parameter_kwds_from_force(dihedral)
            names, paramlists = self.canonical_dihedral(dihedral, kwds, direction = 'from')
            for ndihedrals, name in enumerate(names):
                i+=1
                line = '      %d %d %d %d %d %s' %(i, atoms[0], atoms[1], atoms[2], atoms[3], name)
                converted_dihedral= self.desmond_dihedrals[name](*atoms,**paramlists[ndihedrals])
                dihedral_params = self.get_parameter_list_from_force(converted_dihedral)
                param_units = self.unitvars[converted_dihedral.__class__.__name__]
                for param, param_unit in zip(dihedral_params, param_units):
                    line += " %15.8f" % (param.value_in_unit(param_unit))
                for j in range(8-len(dihedral_params)):
                    line += " %6.3f" % (0.0)
                line += '\n'
                dlines.append(line)

        header = "    ffio_dihedrals[%d] {\n" % (i)
        hlines = end_header_section(i==0,header,hlines)

        dlines.append("      :::\n")
        dlines.append("    }\n")
        hlines.extend(dlines)
        return hlines

    def write_torsion_torsion(self, moleculetype):

        # adding TORSION-TORSION terms
        logger.debug("   -Writing torsion-torsions...")

        hlines = list()
        dlines = list()
        hlines.append("    ffio_torsion_torsion_placeholder\n")
        hlines.append("      i_ffio_ai\n")
        hlines.append("      i_ffio_aj\n")
        hlines.append("      i_ffio_ak\n")
        hlines.append("      i_ffio_al\n")
        hlines.append("      i_ffio_am\n")
        hlines.append("      i_ffio_an\n")
        hlines.append("      i_ffio_ao\n")
        hlines.append("      i_ffio_ap\n")
        hlines.append("      s_ffio_func\n")
        hlines.append("      i_ffio_c1\n")
        hlines.append("      :::\n")
        i = 0

        for torsiontorsion in moleculetype.torsiontorsion_forces:
            i+=1
            # only type of torsion/torsion is CMAP currently
            dlines.append('      %d %d %d %d %d %d %d %d %d %s %d\n' % (
                    i,
                    int(torsiontorsion.atom1), int(torsiontorsion.atom2),
                    int(torsiontorsion.atom3), int(torsiontorsion.atom4),
                    int(torsiontorsion.atom5), int(torsiontorsion.atom6),
                    int(torsiontorsion.atom7), int(torsiontorsion.atom8),
                    'cmap', torsiontorsion.chart))
        header = "    ffio_torsion_torsion[%d] {\n"%(i)

        hlines = end_header_section(i==0,header,hlines)
        dlines.append("      :::\n")
        dlines.append("    }\n")
        hlines.extend(dlines)
        dlines = list()

        # write out the cmap terms: for now, write out all the
        # charts.  Later, we can scan through and only print out the ones we use
        # and only include the relevant charts

        if (i > 0):  # only include cmap_charts if we need to
            cmap_charts = cmap_parameters.get_cmap_charts()
            for chart in cmap_charts:
                chartlines = chart.split('\n')
                for line in chartlines:
                    dlines.append(line + '\n')

        hlines.extend(dlines)
        return hlines

    def write_exclusions(self, moleculetype):
    #ADDING EXCLUSIONS
        i = 0
        logger.debug("   -Writing exclusions...")
        hlines = list()
        dlines = list()
        hlines.append("    ffio_exclusions_placeholder\n")
        hlines.append("      i_ffio_ai\n")
        hlines.append("      i_ffio_aj\n")
        hlines.append("      :::\n")

        if moleculetype.nrexcl == 0:

            # Should probably be determined entirely by the bonds,
            # since settles now adds bonds.  For now, leave this in
            # for Desmond to Desmond conversion, where nrexcl is not
            # determined.  Probably should switch eventually.

            exclusionlist = sorted(list(moleculetype.exclusions), key=lambda x: (x[0], x[1]))
            for exclusion in moleculetype.exclusions:
                i+=1
                dlines.append('      %d %d %d\n'%(i, int(exclusion[0]), int(exclusion[1])))

        else:
            if moleculetype.nrexcl > 4:
                warn("Can't handle more than excluding 1-4 interactions right now!")

            fullbondlist = sorted(list(moleculetype.bonds), key=lambda x: (x.atom1, x.atom2))
            # exclude HarmonicPotential types, which do not have exclusions.
            bondlist = [bond for bond in fullbondlist if (not isinstance(bond, HarmonicPotentialBond))]

            # first, figure out the first appearance of each atom in the bondlist
            for molecule in moleculetype.molecules:
                nsize = len(molecule.atoms)+1
                break  # only need the first
            atombonds = np.zeros([nsize,8],int)  # assume max of 8 for now
            natombonds = np.zeros(nsize,int)
            for bond in bondlist:
                atombonds[bond.atom1,natombonds[bond.atom1]] = bond.atom2
                natombonds[bond.atom1] += 1
                atombonds[bond.atom2,natombonds[bond.atom2]] = bond.atom1
                natombonds[bond.atom2] += 1

            for atom in range(1,nsize):
                atomexclude = set()  # will be a unique set

                # need to make this recursive! And there must be a better algorithm
                for j1 in range(natombonds[atom]):
                    toatom1 = atombonds[atom,j1];
                    atomexclude.add(toatom1)
                    if moleculetype.nrexcl > 1:
                        for j2 in range(natombonds[toatom1]):
                            toatom2 = atombonds[toatom1,j2]
                            atomexclude.add(toatom2)
                            if moleculetype.nrexcl > 2:
                                for j3 in range(natombonds[toatom2]):
                                    toatom3 = atombonds[toatom2,j3]
                                    atomexclude.add(toatom3)
                                    if moleculetype.nrexcl > 3:
                                        for j4 in range(natombonds[toatom3]):
                                            toatom4 = atombonds[toatom1,j4]
                                            atomexclude.add(toatom4)

                for a in atomexclude:
                    if (a > atom):
                        i+=1
                        dlines.append('      %d %d %d\n' % (i, atom, a))


        header = "    ffio_exclusions[%d] {\n"%(i)
        hlines = end_header_section(i==0,header,hlines)

        dlines.append("      :::\n")
        dlines.append("    }\n")
        hlines.extend(dlines)
        return hlines

    def write_pairs(self, moleculetype):

        #-ADDING PAIRS
        logger.debug("   -Writing pairs...")

        dlines = list()
        hlines = list()
        hlines.append("ffio_pairs_placeholder\n")
        hlines.append("      i_ffio_ai\n")
        hlines.append("      i_ffio_aj\n")
        hlines.append("      s_ffio_funct\n")
        hlines.append("      r_ffio_c1\n")
        hlines.append("      r_ffio_c2\n")
        hlines.append("      :::\n")
        i = 0

        for pair in sorted(list(moleculetype.pair_forces), key=lambda x: (x.atom1, x.atom2)):
            atoms = ' %d %d ' % (pair.atom1, pair.atom2)
            # first, the COUL part.
            if pair.__class__ in (LjDefaultPair, LjqDefaultPair, LjSigepsPair, LjCPair):
                                 # the first two appear to be duplicates: consider merging.
                if pair.scaleQQ:
                    scaleQQ = pair.scaleQQ
                else:
                    scaleQQ = self.system.coulomb_correction
                i += 1
                dlines += '       %d %s Coulomb %10.8f <>\n' % (i, atoms, scaleQQ)
            elif pair._class in (LjqSigepsPair, LjqCPair):
                warn("Desmond does not support pairtype %s!",pair.__class__.__name__ )  # may not be true?
            else:
                warn("Unknown pair type %s!",pair.__class__.__name__ )

            # now the LJ part.
            if pair.__class__ in (LjDefaultPair,LjqDefaultPair):
                if pair.scaleLJ:
                    scaleLJ = pair.scaleLJ
                else:
                    scaleLJ = self.system.lj_correction
                i += 1
                dlines += '       %d %s LJ %10.8f <>\n' % (i, atoms, scaleLJ)
            elif pair.__class__ in (LjSigepsPair, LjqSigepsPair, LjCPair, LjqCPair):
                # Check logic here -- not clear that we can correctly determine which type it is.
                # Basically, I think it's whether scaleLJ is defined or not.
                if pair.__class__ in (LjCPair, LjqCPair):
                    epsilon = 0.25 * (pair.C6**2) / pair.C12    # (16*eps^2*sig^12 / 4 eps*sig^12) = 4 eps
                    sigma = (0.25 * pair.C6 / epsilon)**(1.0/6.0)  # (0.25 * 4 eps sig^6 / eps)^(1/6)
                elif pair.__class__ in (LjSigepsPair, LjqCPair):
                    epsilon = pair.epsilon
                    sigma = pair.sigma
                i += 1
                dlines += '       %d %s LJ12_6_sig_epsilon %10.8f %10.8f\n' % (i, atoms,
                                                                               sigma.value_in_unit(units.angstroms),
                                                                               epsilon.value_in_unit(units.kilocalorie_per_mole))
            else:
                warn("Unknown pair type %s!",pair.__class__.__name__ )

        header = "    ffio_pairs[%d] {\n"%(i)
        hlines = end_header_section(i==0,header,hlines)

        dlines.append("      :::\n")
        dlines.append("    }\n")
        hlines.extend(dlines)
        return hlines

    def write_constraints(self, moleculetype):

        #ADDING CONSTRAINTS
        logger.debug("   -Writing constraints...")

<<<<<<< HEAD
        if moleculetype.settles:
=======
        if len(moleculetype.rigidwaters) > 0:
>>>>>>> 936bfa0b
            alen = 2
            clen = 3
        else:
            alen = 0
            clen = 0

        alen_max = alen
        clen_max = clen

        for constraint in moleculetype.constraints:
            if constraint.type[0:2] == 'AH':
                alen = constraint.n+1
                clen = alen-1
            if alen_max < alen:
                alen_max = alen
                clen_max = clen
        # we now know the maximum length of all constraint types

        # not sure we need to sort these, but makes it easier to debug
        i = 0
        constraintlist = sorted(list(moleculetype.constraints),key=lambda x: x.atom1)
        dlines = list()
        hlines = list()

        for constraint in constraintlist: #calculate the max number of atoms in constraint
            i+=1
            if constraint.type == 'HOH':
                cline = '      %d %d %d %d ' % (i,int(constraint.atom1),int(constraint.atom2),int(constraint.atom3))
                for j in range(alen_max-3):
                    cline += '0 '
                cline += constraint.type
                cline += ' %10.8f' % (float(constraint.length1.value_in_unit(units.degrees)))
                cline += ' %10.8f' % (float(constraint.length2.value_in_unit(units.angstroms)))
                cline += ' %10.8f' % (float(constraint.length2.value_in_unit(units.angstroms)))
                for j in range(clen_max-3):
                    cline += ' <>'
            elif constraint.type[0:2] == 'AH':
                alen = constraint.n+1
                clen = alen-1
                catoms = [constraint.atom1]
                clengths = []
                for j in range(1,alen+1):
                    atomname = 'atom'+str(j+1)
                    lengthname = 'length'+str(j)
                    if hasattr(constraint,atomname):
                        catoms.append(getattr(constraint,atomname))
                        clengths.append(getattr(constraint,lengthname))
                cline = '      %d ' % i
                for j in range(alen):
                    cline += ' %d ' % int(catoms[j])
                for j in range(alen,alen_max):
                    cline += ' <> '
                cline += constraint.type
                for j in range(clen):
                    cline += ' %10.8f' % (float(clengths[j].value_in_unit(units.angstroms)))
                for j in range(clen,clen_max):
                    cline += ' <>'
            cline += '\n'

            dlines.append(cline)

        # now need to add the constraints specified through settles.  Only one settles per molecule
        for rigidwater in moleculetype.rigidwaters:
            i += 1
            # Assumes the water arrangement O, H, H, which might not always be the case.  Consider adding detection.
            cline = '      %d %d %d %d ' % (i, rigidwater.atom1, rigidwater.atom2, rigidwater.atom3)
            for j in range(alen_max-3):
                cline += '0 '
            cline += ' HOH '
            dOH = rigidwater.dOH.value_in_unit(units.angstroms)
            dHH = rigidwater.dHH.value_in_unit(units.angstroms)
            angle = 2.0*math.asin(0.5*dHH/dOH)*(180/math.pi)    # could automate conversion. . .
            cline += " %.6f %.6f %.6f " % (angle,dOH,dOH)
            cline += '\n'
            for j in range(alen,alen_max):
                cline += ' 0.0'
            dlines.append(cline)

        hlines.append("    ffio_constraints[%d] {\n"%(i))
        if (i==0):
            hlines.append("      :::\n")
        else:
            letters = ['i','j','k','l','m','n','o','p','q']
            for j in range(alen_max):
                hlines.append('      i_ffio_a%s\n'%letters[j])
            hlines.append('      s_ffio_funct\n')
            for j in range(clen_max):
                hlines.append('      r_ffio_c%d\n' %(j+1))
            hlines.append("      :::\n")

        dlines.append("      :::\n")
        dlines.append("    }\n")
        hlines.extend(dlines)
        return hlines

    def write(self):

#        Write this topology to file
#        Write out this topology in Desmond format
#        Args:
#            filename: the name of the file to write out to

        lines = list()

        logger.warning("MacroModel atom type is not defined in other files, is set to 1 for all cases as it must be validly defined for desmond files to run.  However, it does not affect the energies.")

        # for all CMS files
        lines.append('{\n')
        lines.append('  s_m_m2io_version\n')
        lines.append('  :::\n')
        lines.append('  2.0.0\n')
        lines.append('}\n')

        #FIRST F_M_CT BLOCK

        logger.debug("Writing first f_m_ct...")
        lines.append('f_m_ct {\n')
        lines.append('  s_m_title\n')
        for c in self.atom_box_vars:
            lines.append('  %s\n' % c)
        lines.append('  s_ffio_ct_type\n')
        lines.append('  :::\n')

        #box vector
        bv = self.system.box_vector
        lines.append('  "full system"\n')
        for bi in range(3):
            for bj in range(3):
                lines.append('%22s\n' % float(bv[bi][bj].value_in_unit(units.angstroms)))
        lines.append('  full_system\n')

        #M_ATOM
        apos = len(lines) #pos of where m_atom will be; will need to overwite later based on the number of atoms
        lines.append('m_atom\n')
        lines.append('    # First column is atom index #\n')
        for vars in self.atom_col_vars:
                if '_pdb_atom' not in vars:
                    lines.append('    %s\n' % vars)
        lines.append('    :::\n')

        i = 0
        nmol = 0
        totalatoms = []
        totalatoms.append(0)
        for moleculetype in self.system._molecule_types.values():
            for molecule in moleculetype.molecules:
                for atom in molecule.atoms:
                    i += 1
                    line = '    %d        %d' % (i,1) #HAVE TO PUT THE 1 HERE OR ELSE DESMOND DIES, EVEN THOUGH IT DOESN'T USE IT
                    for j in range(3):
                        line += " %10.8f" % (float(atom._position[j].value_in_unit(units.angstroms)))
                    line += "     %2d %4s    %2d  %2s" % (
                        atom.residue_index,
                        '"%s"' % atom.residue_name,
                        atom.atomic_number,
                        '"%s"' % atom.name)
                    if atom._velocity:
                        for j in range(3):
                            line += " %10.8f" % (float(atom._velocity[j].value_in_unit(units.angstroms / units.picoseconds)))
                    else:
                        for j in range(3):
                            line += " %10.8f" % (0)
                    lines.append(line + '\n')
            totalatoms.append(i)

        lines[apos] = '  m_atom[%d] {\n' % i
        lines.append('    :::\n')
        lines.append('  }\n')

        #M_BOND
        hlines = list()
        dlines = list()
        hlines.append('  m_bond_placeholder\n')
        hlines.append('    i_m_from\n')
        hlines.append('    i_m_to\n')
        hlines.append('    i_m_order\n')
        hlines.append('    i_m_from_rep\n')
        hlines.append('    i_m_to_rep\n')
        hlines.append('    :::\n')

        i = 0
        nonecnt = 0
        for moleculetype in self.system._molecule_types.values():
            # sort the bondlist because Desmond requires the first time a bond is listed to have
            # the atoms in ascending order
            repeatmol = len(moleculetype.molecules)
            #MRS: need to be fixed; gromacs loads in one set of bonds per molecue; desmond loads in all

            # OrderedSet isn't indexable so get the first molecule by iterating.
            for molecule in moleculetype.molecules:
                atoms_per_molecule = len(molecule.atoms)
                # all should have the same, once we have info from one, break.
                break

            bondlist = sorted(list(moleculetype.bonds), key=lambda x: (x.atom1,x.atom2))
            for n in range(repeatmol):
                for bond in bondlist:
                    if bond and bond.forcetype.order:
                        i += 1
                        dlines.append('    %d %d %d %d %d %d\n'
                                      %(i,
                                        bond.atom1 + n*atoms_per_molecule + totalatoms[nmol],
                                        bond.atom2 + n*atoms_per_molecule + totalatoms[nmol],
                                        int(bond.forcetype.order),
                                        1,
                                        1))
                    elif not bond:
                        nonecnt+=1
                if nonecnt > 0:
                    logger.debug('FOUND %d BONDS THAT DO NOT EXIST' % nonecnt)
            nmol +=1

        hlines[0] = '  m_bond[%d] {\n' % i
        if (i > 0):
            lines.extend(hlines)
            lines.extend(dlines)
            lines.append('    :::\n')
            lines.append('  }\n')
        lines.append('}\n')

        solute = True
        resname = ''

        #WRITE OUT ALL FFIO AND F_M_CT BLOCKS

        for molecule_name, moleculetype in self.system.molecule_types.items():
            logger.debug('Writing molecule block %s...' % (molecule_name))
            #BEGINNING BLOCK

            logger.debug("  Writing f_m_ct...")
            lines.append('f_m_ct {\n')
            lines.append('  s_m_title\n')
            bpos = len(lines) #bpos temporarily used for position of s_m_entry_name (for TIP3)
            lines.append('  s_m_entry_name\n')
            lines.append('  i_ffio_num_component\n')
            for c in self.atom_box_vars:
                lines.append('  %s\n' % c)
            lines.append('  s_ffio_ct_type\n')
            lines.append('  :::\n')

            if solute:
                lines.append('  solute\n')
                endline = '  solute\n'
                solute = False
                del lines[bpos]
                del lines[bpos]
            else:
                for atom in molecule.atoms:
                    resname = atom.residue_name
                    break
                if resname == "T3P" or resname == "WAT" or resname == "SOL":
                    lines.append('  "water box"\n')
                    lines.append('  "water box"\n')
                    lines.append('  1\n')
                    endline = '  solvent\n'
                else:
                    lines.append('  %s\n' % (molecule_name))
                    endline = '  ion\n'
                    del lines[bpos]
                    del lines[bpos] #deletes line for num component (only in TIP3)

            for bi in range(3):
                for bj in range(3):
                    lines.append('%22s\n' % float(bv[bi][bj].value_in_unit(units.angstroms)))
            lines.append(endline)

            #M_ATOMS

            logger.debug("  Writing m_atoms...")
            apos = len(lines) #pos of where m_atom will be; will need to overwite later based on the number of atoms
            lines.append('m_atom\n')
            lines.append('    # First column is atom index #\n')
            for vars in self.atom_col_vars:
                if '_pdb_atom' not in vars:  # kludge, have better filter
                    lines.append('    %s\n' % vars)
            lines.append('    :::\n')

            i = 0
            for molecule in moleculetype.molecules:
                for atom in molecule.atoms:
                    i += 1
                    #NOT SURE WHAT TO PUT FOR MMOD TYPE; 1 is currently used.
                    #This can't be determined currently from the information provided,
                    # unless it is stored previous, nor is it used by desmond
                    line = '    %d        %d' % (i,1)
                    for j in range(3):
                        line += " %10.8f" % (float(atom._position[j].value_in_unit(units.angstroms)))
                    line +=   "     %2d %4s    %2d  %2s" % (
                                atom.residue_index,
                                '"%s"'%atom.residue_name,
                                atom.atomic_number,
                                '"%s"'%atom.name)
                    if atom._velocity:
                        for j in range(3):
                            line += " %10.8f" % (float(atom._velocity[j].value_in_unit(units.angstroms / units.picoseconds)))
                    else:
                         for j in range(3):
                            line += " %10.8f" % (0)
                    lines.append(line + '\n')

            lines[apos] = '  m_atom[%d] {\n'%(i)
            lines.append('    :::\n')
            lines.append('  }\n')

            #M_BONDS
            logger.debug("  Writing m_bonds...")

            hlines = list()
            dlines =  list()
            hlines.append('m_bond_placeholder\n')
            hlines.append('    i_m_from\n')
            hlines.append('    i_m_to\n')
            hlines.append('    i_m_order\n')
            hlines.append('    i_m_from_rep\n')
            hlines.append('    i_m_to_rep\n')
            hlines.append('    :::\n')

            i = 0
            nonecnt = 0

            repeatmol = len(moleculetype.molecules)

            for molecule in moleculetype.molecules:
                atoms_per_molecule = len(molecule.atoms)
                break

            bondlist = sorted(list(moleculetype.bonds), key=lambda x: x.atom1)
            for n in range(repeatmol):
                for bond in bondlist:
                    if bond and bond.forcetype.order:
                        i += 1
                        dlines.append('    %d %d %d %d %d %d\n'
                                      %(i,
                                        bond.atom1 + n*atoms_per_molecule,
                                        bond.atom2 + n*atoms_per_molecule,
                                        int(bond.forcetype.order),
                                        1,
                                        1))
                    else:
                        nonecnt+=1
                if nonecnt > 0:
                    logger.debug('FOUND %d BONDS THAT DO NOT EXIST' % nonecnt)

            header = '  m_bond[%d] {\n'%i

            if (i>0):
                hlines = end_header_section(False,header,hlines)
                lines.extend(hlines)
                lines.extend(dlines)
                lines.append('    :::\n')
                lines.append('  }\n')

            #FFIO
            # only need the first molecule
            molecule = next(iter(moleculetype.molecules))
            logger.debug("  Writing ffio...")
            lines.append('  ffio_ff {\n')
            lines.append('    s_ffio_name\n')
            lines.append('    s_ffio_comb_rule\n')
            lines.append('    i_ffio_version\n')
            lines.append('    :::\n')

            #Adding Molecule Name
            if "Viparr" in molecule_name:
                lines.append('    Generated by Viparr\n')
            else:
                lines.append('    %s\n' % molecule_name)

            #Adding Combination Rule
            if self.system.combination_rule == 'Multiply-C6C12':
                lines.append('    C6C12\n')   # this may not exist in DESMOND, or if so, need to be corrected
            elif self.system.combination_rule == 'Lorentz-Berthelot':
                lines.append('    ARITHMETIC/GEOMETRIC\n')
            elif self.system.combination_rule == 'Multiply-Sigeps':
                lines.append('    GEOMETRIC\n')

            #Adding Version
            lines.append('    1.0.0\n') #All files had this, check if version is 1.0.0

            lines += self.write_vdwtypes_and_sites(molecule)
            lines += self.write_bonds(moleculetype)
            lines += self.write_angles(moleculetype)
            lines += self.write_dihedrals(moleculetype)
            lines += self.write_torsion_torsion(moleculetype)
            lines += self.write_exclusions(moleculetype)
            lines += self.write_pairs(moleculetype)
            lines += self.write_constraints(moleculetype)

            #STILL NEED TO ADD RESTRAINTS

            lines.append("  }\n")
            lines.append("}\n")

        fout = open(self.cms_file, 'w')
        for line in lines:
            fout.write(line)
        fout.close()<|MERGE_RESOLUTION|>--- conflicted
+++ resolved
@@ -555,13 +555,8 @@
                     npermol = len(molecule.atoms)
                     break
                 # of the parsers, this is the only one that uses 'lines'. Can we remove?
-<<<<<<< HEAD
-                current_molecule_type.bonds = self.loadMBonds(self.lines, self.b_blockpos[0], i, npermol)
-                self.b_blockpos.pop(0)
-=======
-                current_molecule_type.bond_forces = self.loadMBonds(self.lines, self.bond_blockpos[0], i, npermol)
+                current_molecule_type.bonds = self.loadMBonds(self.lines, self.bond_blockpos[0], i, npermol)
                 self.bond_blockpos.pop(0)
->>>>>>> 936bfa0b
 
         logger.debug("Parsing [ bonds ]...")
 
@@ -1560,11 +1555,7 @@
         #ADDING CONSTRAINTS
         logger.debug("   -Writing constraints...")
 
-<<<<<<< HEAD
-        if moleculetype.settles:
-=======
         if len(moleculetype.rigidwaters) > 0:
->>>>>>> 936bfa0b
             alen = 2
             clen = 3
         else:
